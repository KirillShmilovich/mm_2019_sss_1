--- conflicted
+++ resolved
@@ -1,8 +1,7 @@
-<<<<<<< HEAD
+
 #test test
 #Jaz's modification
-=======
->>>>>>> 0895f757
+
 import numpy as np
 import matplotlib.pyplot as plt
 from mpl_toolkits.mplot3d import Axes3D
