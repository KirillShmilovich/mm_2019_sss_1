<<<<<<< HEAD
# add test line to resolve conflict -Hanbo Hong
=======
#Mod by Francesco 
# Changes
>>>>>>> d3d072ef
import numpy as np
import matplotlib.pyplot as plt
from mpl_toolkits.mplot3d import Axes3D

def generate_initial_state(method='random', file_name=None, num_particles=None, box_length=None):
    # This function generates the initial coordinates of
    # particles within a box

    if method is 'random':

        coordinates = (0.5 - np.random.rand(num_particles, 3)) * box_length

    elif method is 'file':

        coordinates = np.loadtxt(file_name, skiprows=2, usecols=(1,2,3))
    
    return coordinates


def lennard_jones_potential(rij2):
    # This function computes the LJ energy between two particles

    sig_by_r6 = np.power(1 / rij2, 3)
    sig_by_r12 = np.power(sig_by_r6, 2)
    return 4.0 * (sig_by_r12 - sig_by_r6)

def calculate_tail_correction(box_length, cutoff, number_particles):
    # This function computes the standard tail energy correction for the LJ potential

    volume = np.power(box_length, 3)
    sig_by_cutoff3 = np.power(1.0 / cutoff, 3)
    sig_by_cutoff9 = np.power(sig_by_cutoff3, 3)
    e_correction = sig_by_cutoff9 - 3.0 * sig_by_cutoff3

    e_correction *= 8.0 / 9.0 * np.pi * number_particles / volume * number_particles
 
    return e_correction

def minimum_image_distance(r_i, r_j, box_length):
    # This function computes the minimum image distance between two particles

    rij = r_i - r_j
    rij = rij - box_length * np.round(rij / box_length)
    rij2 = np.dot(rij, rij)
    return rij2

def get_particle_energy(coordinates, box_length, i_particle, cutoff2):
    #This function computes the energy of a particle with
    #the rest of the system

    e_total = 0.0

    i_position = coordinates[i_particle]

    particle_count = len(coordinates)

    for j_particle in range(particle_count):

        if i_particle != j_particle:
            
            j_position = coordinates[j_particle]

            rij2 = minimum_image_distance(i_position, j_position, box_length)

            if rij2 < cutoff2:
                e_pair = lennard_jones_potential(rij2)
                e_total += e_pair

    return e_total

def calculate_total_pair_energy(coordinates, box_length, cutoff2):
    e_total = 0.0
    particle_count = len(coordinates)

    for i_particle in range(particle_count):
        for j_particle in range(i_particle):

            r_i = coordinates[i_particle]
            r_j = coordinates[j_particle]
            rij2 = minimum_image_distance(r_i, r_j, box_length)
            if rij2 < cutoff2:
                e_pair = lennard_jones_potential(rij2)
                e_total += e_pair

    return e_total

def accept_or_reject(delta_e, beta):
    # This function accepts or reject a move given the
    # energy difference and system temperature

    if delta_e < 0.0:
        accept = True

    else:
        random_number = np.random.rand(1)
        p_acc = np.exp(-beta * delta_e)

        if random_number < p_acc:
            accept = True
        else:
            accept = False

    return accept

def adjust_displacement(n_trials, n_accept, max_displacement):
    acc_rate = float(n_accept) / float(n_trials)
    if (acc_rate < 0.38):
        max_displacement *= 0.8

    elif (acc_rate > 0.42):
        max_displacement *= 1.2

    n_trials = 0
    n_accept = 0

    return max_displacement, n_trials, n_accept

#----------------
# Parameter setup
#----------------

reduced_temperature = 0.9
reduced_density = 0.9
n_steps = 1000000
freq = 1000
num_particles = 100
simulation_cutoff = 3.0
max_displacement = 0.1
tune_displacement = True
build_method = 'random'

box_length = np.cbrt(num_particles / reduced_density)
beta = 1.0 / reduced_temperature
simulation_cutoff2 = np.power(simulation_cutoff, 2)
n_trials = 0
n_accept = 0
energy_array = np.zeros(n_steps)

#-----------------------
# Monte Carlo simulation
#-----------------------

coordinates = generate_initial_state(method=build_method, num_particles=num_particles, box_length=box_length)

total_pair_energy = calculate_total_pair_energy(coordinates, box_length, simulation_cutoff2)
tail_correction = calculate_tail_correction(box_length, simulation_cutoff, num_particles)

n_trials = 0

for i_step in range(n_steps):

    n_trials += 1

    i_particle = np.random.randint(num_particles)

    random_displacement = (2.0 * np.random.rand(3) - 1.0) * max_displacement

    current_energy = get_particle_energy(coordinates, box_length, i_particle, simulation_cutoff2)

    proposed_coordinates = coordinates.copy()
    proposed_coordinates[i_particle] += random_displacement
    proposed_coordinates -= box_length * np.round(proposed_coordinates / box_length)

    proposed_energy = get_particle_energy(proposed_coordinates, box_length, i_particle, simulation_cutoff2)

    delta_e = proposed_energy - current_energy

    accept = accept_or_reject(delta_e, beta)

    if accept:

        total_pair_energy += delta_e
        n_accept += 1
        coordinates[i_particle] += random_displacement

    total_energy = (total_pair_energy + tail_correction) / num_particles

    energy_array[i_step] = total_energy

    if np.mod(i_step + 1, freq) == 0:

        print(i_step + 1, energy_array[i_step])

        if tune_displacement:
            max_displacement, n_trials, n_accept = adjust_displacement(n_trials, n_accept, max_displacement)


#plt.plot(energy_array[100:], 'o')
#plt.xlabel('Monte Carlo steps')
#plt.ylabel('Energy (reduced units)')
#plt.grid(True)
#plt.show()

#plt.figure()
#ax = plt.axes(projection='3d')
#ax.plot3D(coordinates[:,0], coordinates[:,1], coordinates[:,2], 'o')
#plt.show()<|MERGE_RESOLUTION|>--- conflicted
+++ resolved
@@ -1,9 +1,3 @@
-<<<<<<< HEAD
-# add test line to resolve conflict -Hanbo Hong
-=======
-#Mod by Francesco 
-# Changes
->>>>>>> d3d072ef
 import numpy as np
 import matplotlib.pyplot as plt
 from mpl_toolkits.mplot3d import Axes3D
