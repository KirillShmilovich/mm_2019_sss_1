--- conflicted
+++ resolved
@@ -7,7 +7,8 @@
 class MC:
 
     def __init__(self, method, reduced_temp, max_displacement, cutoff, num_particles = None, file_name = None, tune_displacement = True, reduced_den = None):
-        """Initialize a MC simulation object
+        """
+        Initialize a MC simulation object
 
         Parameters
         ----------
@@ -34,6 +35,7 @@
         -------
         None
         """
+        
         self.beta = 1./float(reduced_temp)
         self._n_trials = 0
         self._n_accept = 0
@@ -55,18 +57,13 @@
         self._Energy = Energy(self._Geom, cutoff)
 
     def _accept_or_reject(self,delta_e):
-<<<<<<< HEAD
         """
         Test to decide if move is accepted or rejected given the energy differece between previous and current step
-=======
-        """Accept or reject a trial move based on change in energy.
->>>>>>> 678f1c1e
 
         Parameters
         ----------
         delta_e : float
-<<<<<<< HEAD
-            energy different between previous and current steps.
+            energy difference between previous and current steps.
 
         Return
         ------
@@ -74,16 +71,6 @@
             If the delta_e passes the criteria, the move is accepted
         """
 
-=======
-            Change in energy.
-
-        Returns
-        -------
-        accept : Boolean
-            Whether to accept the trial move or not.
-
-        """
->>>>>>> 678f1c1e
         if delta_e < 0.0:
             accept = True
         else:
@@ -96,17 +83,19 @@
         return accept
 
     def _adjust_displacement(self):
-        """Adjust maximum trial move displacement in each dimension based on previous acceptance probability.
-
-        Parameters
-        ----------
-        None
-
-        Returns
-        -------
-        None
-
-        """
+        """
+        Adjust maximum trial move displacement in each dimension based on previous acceptance probability.
+
+        Parameters
+        ----------
+        None
+
+        Returns
+        -------
+        None
+
+        """
+        
         acc_rate = float(self._n_accept) / float(self._n_trials)
         if (acc_rate < 0.38):
             self.max_displacement *= 0.8
@@ -116,7 +105,8 @@
         self._n_accept = 0
 
     def get_energy(self):
-        """Get the current energy trace.
+        """
+        Get the current energy trace.
 
         Parameters
         ----------
@@ -127,6 +117,7 @@
         1d Numpy array of current energy trace.
         
         """
+        
         if (self._energy_array is None):
             raise ValueError("Simulation has not started running!")
         return self._energy_array
@@ -149,11 +140,12 @@
 
     def save_snapshot(self,file_name):
         """
-        Call save_state function from Geom class and generate current cimulation state into a text file. First line is box dimension, second is number of particles, and the rest are particle coordinates.
-
-        Parameters
-        ----------
-        None
+        Call save_state function from Geom class and generate current simulation state into a text file. First line is box dimension, second is number of particles, and the rest are particle coordinates.
+
+        Parameters
+        ----------
+        file_name : string
+          Name of output file for the snapshot
 
         Returns
         -------
